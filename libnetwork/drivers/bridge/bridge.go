--- conflicted
+++ resolved
@@ -25,24 +25,14 @@
 type driver struct{}
 
 func init() {
-<<<<<<< HEAD
 	libnetwork.RegisterNetworkType(networkType, &driver{}, &Configuration{})
 }
 
 // Create a new network using simplebridge plugin
 func (d *driver) CreateNetwork(name string, opaqueConfig interface{}) (libnetwork.Network, error) {
 	config := opaqueConfig.(*Configuration)
-	bridgeIntfc := NewInterface(config)
-	bridgeSetup := NewBridgeSetup(bridgeIntfc)
-=======
-	libnetwork.RegisterNetworkType(networkType, Create, &Configuration{})
-}
-
-// Create a new Network managed by the "simplebridge" driver.
-func Create(name string, config *Configuration) (libnetwork.Network, error) {
 	bridgeIntfc := newInterface(config)
 	bridgeSetup := newBridgeSetup(bridgeIntfc)
->>>>>>> 735dbcf3
 
 	// If the bridge interface doesn't exist, we need to start the setup steps
 	// by creating a new device and assigning it an IPv4 address.
